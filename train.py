--- conflicted
+++ resolved
@@ -73,19 +73,16 @@
       "a weight of 1).")
   flags.DEFINE_float("base_learning_rate", 0.01,
                      "Which learning rate to start with.")
-<<<<<<< HEAD
   flags.DEFINE_float("learning_rate_decay", 0.95,
                      "Learning rate decay factor to be applied every "
                      "learning_rate_decay_examples.")
   flags.DEFINE_float("learning_rate_decay_examples", 4000000,
                      "Multiply current learning rate by learning_rate_decay "
                      "every learning_rate_decay_examples.")
-=======
   flags.DEFINE_integer("num_epochs", 5,
                        "How many passes to make over the dataset before "
                        "halting training.")
 
->>>>>>> 9871cad2
   # Other flags.
   flags.DEFINE_integer("num_readers", 8,
                        "How many threads to use for reading input files.")
@@ -186,12 +183,8 @@
                 learning_rate_decay_examples=1000000,
                 learning_rate_decay=0.95,
                 optimizer_class=tf.train.AdamOptimizer,
-<<<<<<< HEAD
                 clip_gradient_norm=1.0,
-                regularization_penalty=1e-3,
-=======
                 regularization_penalty=1,
->>>>>>> 9871cad2
                 num_readers=1,
                 num_epochs=100):
   """Creates the Tensorflow graph.
